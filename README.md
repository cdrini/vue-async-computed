<big><h1 align="center">vue-async-computed</h1></big>

<p align="center">
  <a href="https://npmjs.org/package/vue-async-computed">
    <img src="https://img.shields.io/npm/v/vue-async-computed.svg?style=flat-square"
         alt="NPM Version">
  </a>

  <a href="https://coveralls.io/r/foxbenjaminfox/vue-async-computed">
    <img src="https://img.shields.io/coveralls/foxbenjaminfox/vue-async-computed.svg?style=flat-square"
         alt="Coverage Status">
  </a>

  <a href="https://travis-ci.org/foxbenjaminfox/vue-async-computed">
    <img src="https://img.shields.io/travis/foxbenjaminfox/vue-async-computed.svg?style=flat-square"
         alt="Build Status">
  </a>

  <a href="https://npmjs.org/package/vue-async-computed">
    <img src="http://img.shields.io/npm/dm/vue-async-computed.svg?style=flat-square"
         alt="Downloads">
  </a>

  <a href="https://david-dm.org/foxbenjaminfox/vue-async-computed.svg">
    <img src="https://david-dm.org/foxbenjaminfox/vue-async-computed.svg?style=flat-square"
         alt="Dependency Status">
  </a>

  <a href="https://github.com/foxbenjaminfox/vue-async-computed/blob/master/LICENSE">
    <img src="https://img.shields.io/npm/l/vue-async-computed.svg?style=flat-square"
         alt="License">
  </a>
</p>

<<<<<<< HEAD
With this plugin, you can have have computed properties in Vue that are computed asynchronously.
=======
**This plugin is now Vue 2.0 compatible!**

With this plugin, you can have computed properties in Vue that are computed asynchronously.
>>>>>>> 33699c74

Without using this plugin, you can't do this:

````js
new Vue({
  data: {
    userId: 1
  },
  computed: {
    username () {
      // Using vue-resource
      return Vue.http.get('/get-username-by-id/' + this.userId)
        // This assumes that this endpoint will send us a response
        // that contains something like this:
        // { 
        //   "username": "username-goes-here"
        // }
        .then(response => response.data.username)
    }
  }
}
````

Or rather, you could, but it wouldn't do what you'd want it to do. But using this plugin, it works just like you'd expect:

````js
new Vue({
  data: {
    userId: 1
  },
  asyncComputed: {
    username () {
      return Vue.http.get('/get-username-by-id/' + this.userId)
        .then(response => response.data.username)
    }
  }
}
````

This is especially useful with ES7 async functions:

````js
new Vue({
  asyncComputed: {
    async someCalculation () {
      const x = await someAsycFunction()
      const y = await anotherAsyncFunction()
      return x + y
    }
  }
})
````

## Install

````sh
npm install --save vue-async-computed
````

Alternately, you can link it directly from a CDN:

````html
<script src="https://unpkg.com/vue-async-computed"></script>
<!-- 
  That will always point to the latest version of vue-async-computed.
  You probably want to instead pin it to a specific version:
-->
<script src="https://unpkg.com/vue-async-computed@2.2.1"></script>
````

When used with a module system such as `webpack` or `browserify`, you need to explicitly install `vue-async-computed` via `Vue.use()`:

````js
import Vue from 'vue'
import AsyncComputed from 'vue-async-computed'

Vue.use(AsyncComputed)
````

You don't need to do this when using global script tags. So long as you include `vue-async-computed` in a script tag after Vue itself, it will be installed automatically.

## Usage example

````js
import AsyncComputed from 'vue-async-computed'

/* Initialize the plugin */
Vue.use(AsyncComputed)

/*
   Then, when you create a Vue instance (or component),
   you can pass an object named "asyncComputed" as well as
   or instead of the standard "computed" option. The functions
   you pass to "asyncComputed" should return promises, and the values
   those promises resolve to are then asynchronously bound to the
   Vue instance as they resolve. Just as with normal computed
   properties, if the data the property depends on changes
   then the property is re-run automatically.
   
   You can almost completely ignore the fact that behind the
   scenes they are asynchronous. The one thing to remember is
   that until a asynchronous property's promise resolves
   for the first time, the value of the computed property is null.
*/

const vm = new Vue({
  data: {
    x: 2,
    y: 3
  },
  asyncComputed: {
    sum () {
      const total = this.x + this.y
      return new Promise(resolve =>
        setTimeout(() => resolve(total), 1000)
      )
    }
  }
})

/*
   Until one second has passed, vm.sum will be null.  After that,
   vm.sum will be 5. If you change vm.x or vm.y, then one
   second later vm.sum will automatically update itself to be
   the sum of the values to which you set vm.x and vm.y the previous second.
*/
````

[Like with regular synchronous computed properties](https://vuejs.org/guide/computed.html#Computed-Setter), you can pass an object
with a `get` method instead of a function, but unlike regular computed
properties, async computed properties are always getter-only. If the
object provided has a `set` method it will be ignored.

Async computed properties can also have a custom default value, which will
be used until the data is loaded for the first time:

````js
new Vue({
  data: {
    postId: 1
  },
  asyncComputed: {
    blogPostContent: {
      // The `get` function is the same as the function you would
      // pass directly as the value to `blogPostContent` if you
      // didn't need to specify a default value.
      get () {
        return Vue.http.get('/post/' + this.postId)
          .then(response => response.data.postContent)
       },
       // The computed proporty `blogPostContent` will have 
       // the value 'Loading...' until the first time the promise
       // returned from the `get` function resolves.
       default: 'Loading...'
    }
  }
}

/*
   Now you can display {{blogPostContent}} in your template, which
   will show a loading message until the blog post's content arrives
   from the server.
*/
````

You can instead define the default value as a function, in order to depend on
props or on data:

````js
new Vue({
  data: {
    postId: 1
  },
  asyncComputed: {
    blogPostContent: {
      get () {
        return Vue.http.get('/post/' + this.postId)
          .then(response => response.data.postContent)
       },
       default () {
         return 'Loading post ' + this.postId
       }
    }
  }
}
````

## Options

By default, in case of a rejected promise in an async computed property, vue-async-computed will take care of logging the error for you.

If you want to use a custom logging function, the plugin takes an `errorHandler` option, which should be the function you want called with the error information. By default, it will be called with the error's stack trace as an argument, but if you want the raw error itself you can set the
`useRawError` option to `true`.

For example: 

````js
Vue.use(AsyncComputed, {
  errorHandler (stack) {
    console.log('Hey, an error!')
    console.log('---')
    console.log(stack)
  }
)

// Or with `useRawError`:
Vue.use(AsyncComputed, {
  useRawError: true,
  errorHandler (err) {
    console.log('An error occurred!')
    console.log('The error message was: ' + err.msg)
    console.log('And the stack trace was:')
    console.log(err.stack)
  }
)
````

You can pass `false` as the `errorHandler` in order to silently ignore rejected promises.

## License

MIT © [Benjamin Fox](http://github.com/foxbenjaminfox)

[npm-url]: https://npmjs.org/package/vue-async-computed
[npm-image]: https://img.shields.io/npm/v/vue-async-computed.svg?style=flat-square

[travis-url]: https://travis-ci.org/foxbenjaminfox/vue-async-computed
[travis-image]: https://img.shields.io/travis/foxbenjaminfox/vue-async-computed.svg?style=flat-square

[coveralls-url]: https://coveralls.io/r/foxbenjaminfox/vue-async-computed
[coveralls-image]: https://img.shields.io/coveralls/foxbenjaminfox/vue-async-computed.svg?style=flat-square

[depstat-url]: https://david-dm.org/foxbenjaminfox/vue-async-computed
[depstat-image]: https://david-dm.org/foxbenjaminfox/vue-async-computed.svg?style=flat-square

[download-badge]: http://img.shields.io/npm/dm/vue-async-computed.svg?style=flat-square<|MERGE_RESOLUTION|>--- conflicted
+++ resolved
@@ -32,13 +32,9 @@
   </a>
 </p>
 
-<<<<<<< HEAD
-With this plugin, you can have have computed properties in Vue that are computed asynchronously.
-=======
 **This plugin is now Vue 2.0 compatible!**
 
 With this plugin, you can have computed properties in Vue that are computed asynchronously.
->>>>>>> 33699c74
 
 Without using this plugin, you can't do this:
 
